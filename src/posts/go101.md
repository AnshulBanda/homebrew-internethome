--- conflicted
+++ resolved
@@ -331,42 +331,6 @@
     printRecords(stud1)
 }
 ```
-
-<<<<<<< HEAD
-=======
-- You might now be thinking that for n students you will need n such struct definitions.
-- We can simplify that as well by using array of structures or a list of structures to store the data for n such students!
-- Let's take a look at the code for that as well,
-
-```go
-package main
-
-import(
-    "fmt"
-)
-
-type Student struct{
-    firstName string
-    lastName string
-    age int
-    USN string
-}
-func printRecords(s Student){
-    fmt.Printf("First Name: %s\n Last Name: %s\n Age: %d\n USN: %s\n", s.firstName, s.lastName, s.age, s.USN)
-}
-
-func main(){
-    stud1 := Student{firstName: "Mukund",lastName: "Deepak",age: 20,USN: "PES2UG20CS989"}
-    stud2 := Student{firstName: "Anirudh", lastName: "Rowjee", age: 20, USN:"PES2UG20CS806"}
-    studList := []Student{stud1, stud2}
-    printRecords(studList[0])
-    printRecords(studList[1])
-}
-```
->>>>>>> 4595fe30
-
-### Walrus Operator := vs Regular Variable Definition and Declaration:
-
 ## 04-Concurrency
 
 ### What are threads, a very naive explaination

--- conflicted
+++ resolved
@@ -3,12 +3,8 @@
 date: '2022-03-17'  
 tags: [golang,concurrency]  
 description: Concurrent execution has been a concept which has been going around for years but has it ever been THIS easy in the developer's side!?  
-<<<<<<< HEAD
+
 author_name: Mukund Deepak
-author_link: https://www.github.com/mukunddeepak
-=======
-Aname: Mukund Deepak
->>>>>>> 70abb0ea
 ---  
 
 
